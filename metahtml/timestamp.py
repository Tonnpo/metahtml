--- conflicted
+++ resolved
@@ -86,7 +86,7 @@
         return result
 
     # if the string is only numbers, interpret as a unix timestamp
-    # FIXME: and
+    # FIXME: what should the correct and condition be?
     if timestamp_str.isdigit() and len(timestamp_str)!=14:
         print("len(timestamp_str)=",len(timestamp_str))
         print("timestamp_str=",timestamp_str)
@@ -324,10 +324,36 @@
         if not found_match:
             bests.append(timestamp)
 
+
+    # if best_timestamps contains both url and xpaths patterns,
+    # we should ignore the url patterns because they are less accurate
+    patterns = []
+    for best in bests:
+        try:
+            patterns.append(best['pattern'])
+        except:
+            pass
+
+    if len(patterns) > 1:
+        bests_filtered = []
+        for best in bests:
+            try:
+                if best['pattern'] != 'url':
+                    bests_filtered.append(best)
+            except:
+                pass
+    else:
+        bests_filtered = bests
+
+    print("patterns=",patterns)
+    print("bests=",bests)
+
+    #bests = list(filter(lambda x: x['pattern'] != 'url', bests))
+
     # sort and return
     #bests.sort(key=lambda x: x['timestamp_lo'])
 
-    return bests
+    return bests_filtered
 
 
 def get_timestamp_published(html, url, **kwargs):
@@ -339,39 +365,35 @@
 
     xpaths = [
         # custom xpaths
-<<<<<<< HEAD
         ( 'abc.net.au',                     '//meta[@name="DCTERMS.issued"]/@content'),
         ( 'abc.net.au',                     '//meta[@property="article:published_time"]/@content'),
-=======
         ( 'accesswdun.com',                 '//div[@class="article-datetime"]'),
         ( 'actu.fr',                        '//time/@datetime'),
->>>>>>> 1d83a57b
         ( 'actualidad.rt.com',              '//div[@class="ArticleView-timestamp"]/time/@datetime' ),
         ( 'actu.orange.fr',                 '//div[@class="player-head"]/meta[@itemprop="uploadDate"]/@content'),
         ( 'aljazeera.com',                  '//div[@class="article-duration"]/time/@datetime'),
         ( 'america.aljazeera.com',          '//div[contains(@class,"dateTime")]' ),
         ( 'armscontrolwonk.com',            '//span[@class="date published time"]' ),
         ( 'asia.nikkei.com',                '//meta[@name="date"]/@content' ),
-        ( 'asiae.co.kr',                    '(//div[@class="articleInfo"]/em)[1]'),
+        ( 'asiae.co.kr',                    '(//div[@class="articleInfo"]/div/em)[1]'),
         ( 'asiae.co.kr',                    '//meta[@property="article:published_time"]/@content'),
         ( 'autonewsproo.blogspot.com',      '//span[@class="published updated"]/@title' ),
         ( 'baoquocte.vn',                   '//div[@class="dateUp"]/span[@class="format_time"]'),
         ( 'baotintuc.vn',                   '//meta[@itemprop="datePublished"]/@content'),
-        ( 'bbc.co.uk',                      '(//div[@class="date date--v2"])[1]' ),
-        ( 'bbc.com',                        '(//div[@class="date date--v2"])[1]' ),
+        #( 'bbc.co.uk',                      '(//div[@class="date date--v2"])[1]' ),
+        #( 'bbc.com',                        '(//div[@class="date date--v2"])[1]' ),
+        ( 'bbc.co.uk',                      '(//div[contains(@class,"date--v2")])[1]' ),
+        ( 'bbc.com',                        '(//div[contains(@class,"date--v2")])[1]' ),
         ( 'bbc.com',                        '//div[@class="mini-info-list__date vxp-date date date--v2"]/@data-datetime'),
         ( 'beijingcream.com',               '//time/@datetime' ),
         ( 'bles.com',                       '(//span[@class="p-time"]/@data-date)[1]' ),
         ( 'blogs.wsj.com',                  '//meta[@name="article.published"]/@content' ),
         ( 'bloomberg.com',                  '//meta[@name="parsely-pub-date"]/@content' ),
-<<<<<<< HEAD
         ( 'buzzfeednews.com',               '//p[@class="news-article-header__timestamps-posted"]'),
-=======
         ( 'bnews.vn',                       '//div[@style="color:red"]/span[@class="post-time"]'),
         ( 'businessinsider.com',            '//div[@data-e2e-name="byline-timestamp"]'),
         ( 'canada-news.org',                '//time[@class="entry-date published updated"]/@datetime'),
         ( 'cbsnews.com',                    '//p[@class="content__meta content__meta-timestamp"]/time/@datetime'),
->>>>>>> 1d83a57b
         ( 'cbsnews.com',                    '//time/@datetime' ),
         ( 'chicagotribune.com',             '//meta[@name="date"]/@content'),
         ( 'claremont.today',                '//div[@class="field field--name-field-datetime field--type-datetime field--label-hidden field__items"]/div[@class="field__item"]'),
@@ -380,13 +402,10 @@
         ( 'coronavirus-realtime.com',       '//meta[@property="article:published_time"]/@content'),
         ( 'crofsblogs.typepad.com',         '//h2[@class="date-header"]'),
         ( 'csis.org',                       '//article[@role="article"]/p' ),
-<<<<<<< HEAD
         ( 'dw.com',                         '(//ul[@class="smallList"]/li)[1]'),
-=======
         ( 'ctvnews.ca',                     '//meta[@property="article:published_time"]/@content'),
         ( 'deal.konitono.com',              '//meta[@property="article:published_time"]/@content'),
         ( 'devdiscourse.com',               '//meta[@itemprop="datePublished"]/@content'),
->>>>>>> 1d83a57b
         ( 'eastcoastdaily.in',              '//div[@class="entry-header"]//span[@class="date meta-item"]' ),
         ( 'elcomercio.com',                 '//meta[@name="cXenseParse:recs:publishtime"]/@content'),
         ( 'elnacional.com.do',              '(//time[contains(@class,"entry-date")])[1]' ),
@@ -396,11 +415,8 @@
         ( 'forbes.com',                     '//meta[@property="article:published"]/@content'),
         ( 'foreignpolicy.com',              '(//div[@class="meta-data"])/time' ),
         ( 'foxnews.com',                    '//div[@class="article-date"]/time' ),
-<<<<<<< HEAD
         ( 'freepressjournal.in',            '//div[@class="story-meta-info-m__date-time__1IiJn"]/time/@datetime'),
-=======
         ( 'freerepublic.com',               '(//b/span[@class="date"])[1]'),
->>>>>>> 1d83a57b
         ( 'freespeechdaily.com',            '//i[@class="fa fa-clock-o"]/a'),
         ( 'headlines.yahoo.co.jp',          '//p[@class="fss ymuiDate"]'),
         ( 'headtopics.com',                 '//meta[@name="date"]/@content' ),
@@ -426,24 +442,21 @@
         ( 'moneys.mt.co.kr',                '//span[@id="pn_article_date"]'),
         ( 'mundiario.com',                  '//span[@class="content-time"]' ),
         ( 'nbc12.com',                      '//meta[@name="date"]/@content'),
-<<<<<<< HEAD
         ( 'nbcnews.com',                    '//span[@class="byline___3V_nz"]'),
         ( 'nbcnews.com',                    '//meta[@itemprop="datePublished"]/@content'),
         ( 'newindianexpress.com',           '(//p[@class="ArticlePublish margin-bottom-10"]/span)[1]'),
         ( 'news.com.au',                    '//meta[@itemprop="datePublished"]/@content'),
-=======
         ( 'news.immitate.com',              '//meta[@property="article:published_time"]/@content'),
         ( 'news.mt.co.kr',                  '//meta[@property="article:published_time"]/@content'),
         ( 'news.mt.co.kr',                  '//span[@id="pn_article_date"]'),
         ( 'news.nicovideo.jp',              '//time[@class="article-created-at"]'),
         ( 'news.sky.com',                   '//p[@class="sdc-article-date__date-time"]'),
-        ( 'news.yahoo.com',                 '//time[@class="date Fz(11px) Mb(4px) Fz(13px) C(#9ea2af)"]'),
         ( 'newsinfo.inquirer.net',          '//meta[@property="article:published_time"]/@content'),
         ( 'newslocker.com',                 '//time[@class="entry-time"]/@datetime'),
         ( 'newsoneplace.com',               '//span[@class="textlogoarticle"]/time/@datetime'),
+        ( 'noticieros.televisa.com',        '//meta[@property="article:published_time"]/@content'),
         ( 'noticieros.televisa.com',        '//div[@class="video-post-title"]/div[@class="author"]'),
         ( 'npr.org',                        '//div[@class="dateblock"]/time/@datetime'),
->>>>>>> 1d83a57b
         ( 'nydailynews.com',                '//meta[@name="date"]/@content'),
         ( 'nypost.com',                     '//meta[@property="article:published_time"]/@content'),
         ( 'nytimes.com',                    '//meta[@property="article:published"]/@content' ),
@@ -452,6 +465,7 @@
         ( 'onenewspage.com',                '//meta[@itemprop="uploadDate"]/@content'),
         ( 'onenewspage.co.uk',              '//span[@class="lhpt"]'),
         ( 'pmnewsnigera.com',               '//div[@class="col-md-12 post"]/p[@class="time"]'),
+        ( 'politico.com',                   '//time[@itemprop="datePublished"]/@datetime'),
         ( 'politico.com',                   '//p[@class="story-meta__timestamp"]/time/@datetime'),
         ( 'politico.com',                   '//span[@class="timestamp"]'),
         ( 'politico.eu',                    '//meta[@property="article:published_time"]/@content'),
@@ -520,19 +534,12 @@
     '''
     xpaths = [
         # xpaths
-<<<<<<< HEAD
         ( 'abc.net.au',                     '//meta[@name="DCTERMS.modified"]/@content'),
         ( 'abc.net.au',                     '//meta[@property="article:modified_time"]/@content'),
         ( 'actu.orange.fr',                 '//meta[@property="dateModified"]/@content'),
+        ( 'asiae.co.kr',                    '(//div[@class="articleInfo"]/div/em)[2]'),
         ( 'blogs.wsj.com',                  '//meta[@name="article.updated"]/@content'),
         ( 'buzzfeednews.com',               '//p[@class="news-article-header__timestamps-updated"]'),
-        ( 'foxnews.com',                    '//div[@class="article-updated"]' ),
-        ( 'nbcnews.com',                    '//meta[@itemprop="dateModified"]/@content'),
-        ( 'newindianexpress.com',           '(//p[@class="ArticlePublish margin-bottom-10"]/span)[2]'),
-        ( 'news.com.au',                    '//meta[@itemprop="datePublished"]/@content'),
-        ( 'nytimes.com',                    '//meta[@property="article:modified"]/@content'),
-=======
-        ( 'blogs.wsj.com',                  '//meta[@name="article.updated"]/@content'),
         ( 'cnbc.com',                       '//meta[@property="article:modified_time"]/@content'),
         ( 'ctvnews.ca',                     '//meta[@property="article:modified_time"]/@content'),
         ( 'devdiscourse.com',               '//meta[@itemprop="dateModified"]'),
@@ -542,9 +549,12 @@
         ( 'jpost.com',                      '//meta[@itemprop="dateModified"]/@content'),
         ( 'leparisien.fr',                  '//meta[@property="article:modified_time"]/@content'),
         ( 'mercurynews.com',                '//meta[@property="article:modified_time"]/@content'),
+        ( 'nbcnews.com',                    '//meta[@itemprop="dateModified"]/@content'),
+        ( 'newindianexpress.com',           '(//p[@class="ArticlePublish margin-bottom-10"]/span)[2]'),
+        ( 'news.com.au',                    '//meta[@itemprop="datePublished"]/@content'),
         ( 'noticieros.televisa.com',        '//meta[@property="article:modified_time"]/@content'),
         ( 'nypost.com',                     '//meta[@property="article:modified_time"]/@content'),
-        ( 'nytimes.com',                    '//meta[@property="article:modified"]/@content' ),
+        ( 'nytimes.com',                    '//meta[@property="article:modified"]/@content'),
         ( 'oklahoman.com',                  '//meta[@property="article:modified_time"]/@content'),
         ( 'politico.com',                   '//p[@class="story-meta__updated"]/time/@datetime'),
         ( 'politico.com',                   '//span[@class="updated"]'),
@@ -554,7 +564,6 @@
         ( 'theglobeandmail.com',            '//meta[@property="article:modified_time"]/@content'),
         ( 'vetogate.com',                   '//meta[@property="article:modified_time"]/@content'),
         ( 'washingtonpost.com',             '//meta[@name="last_updated_date"]/@content'),
->>>>>>> 1d83a57b
 
         # meta xpaths
         ( None, '//meta[@property="rnews:dateModified"]/@content' ),
@@ -587,14 +596,16 @@
     # get timestamp from url
     if use_url_date:
         _STRICT_DATE_REGEX_PREFIX = r'(?<=\W)'
+        #FIXME: DATE_REGEX = r'(([\./\-_]{0,1}(19|20)\d{2})[\./\-_]{0,1}(([0-3]{0,1}[0-9][\./\-_])|(\w{3,5}[\./\-_]))([0-3]{0,1}[0-9][\./\-]{0,1})?)...'
         DATE_REGEX = r'(([\./\-_]{0,1}(19|20)\d{2})[\./\-_]{0,1}(([0-3]{0,1}[0-9][\./\-_])|(\w{3,5}[\./\-_]))([0-3]{0,1}[0-9][\./\-]{0,1})?)...'
+        #DATE_REGEX = r'(([\./\-_]{0,1}(19|20)\d{2})[\./\-_](([0-3]{0,1}[0-9][\./\-_])|(\w{3,5}[\./\-_]))([0-3]{0,1}[0-9][\./\-])?)...'
         STRICT_DATE_REGEX = _STRICT_DATE_REGEX_PREFIX + DATE_REGEX
         date_match = re.search(STRICT_DATE_REGEX, url)
         if date_match:
             timestamp_str = date_match.group(1)
             timestamp = parse_timestamp_str(timestamp_str)
             timestamp['is_valid_for_hostname'] = True
-            timestamp['pattern'] = ['url']
+            timestamp['pattern'] = 'url'
             timestamps.append(timestamp)
 
     # get timestamps from xpaths
